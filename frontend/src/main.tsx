--- conflicted
+++ resolved
@@ -1,4 +1,3 @@
-<<<<<<< HEAD
 import { StrictMode } from 'react';
 import { createRoot } from 'react-dom/client';
 import { createHashRouter, RouterProvider } from 'react-router-dom';
@@ -12,7 +11,13 @@
         // Known services
         ui_controller: {
           fullscreen: () => Promise<void>;
-          [method: string]: (...args: unknown[]) => Promise<unknown>;
+        list_files: (...args: unknown[]) => Promise<{ //path string as arg
+          filename: string; 
+          type: string; 
+          size_kb: number | null; 
+          item_count: number | null; 
+        }[]>;
+        upload_file: (...args: unknown[]) => Promise<unknown>; //path: str, file_name: str, file_content: bytes          [method: string]: (...args: unknown[]) => Promise<unknown>;
         },
         fasta_service: {
           create_disease_download: () => Promise<JSON>
@@ -35,40 +40,4 @@
   <StrictMode>
     <RouterProvider router={router} />
   </StrictMode>,
-);
-=======
-import { StrictMode } from 'react';
-import { createRoot } from 'react-dom/client';
-import { createHashRouter, RouterProvider } from 'react-router-dom';
-import routes from '@/routes';
-import '@/index.css';
-
-declare global {
-  interface Window {
-    pywebview: {
-      api: {
-        // Known methods
-        fullscreen: () => Promise<void>;
-        list_files: (...args: unknown[]) => Promise<{ //path string as arg
-          filename: string; 
-          type: string; 
-          size_kb: number | null; 
-          item_count: number | null; 
-        }[]>;
-        upload_file: (...args: unknown[]) => Promise<unknown>; //path: str, file_name: str, file_content: bytes
-        // Generic type definition
-        [key: string]: (...args: unknown[]) => Promise<unknown>;
-      };
-      [key: string]: unknown;
-    };
-  }
-}
-
-const router = createHashRouter(routes);
-
-createRoot(document.getElementById('root')!).render(
-  <StrictMode>
-    <RouterProvider router={router} />
-  </StrictMode>,
-);
->>>>>>> b6a094e5
+);