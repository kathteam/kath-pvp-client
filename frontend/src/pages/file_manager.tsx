import { useEffect, useState } from 'react';
import { useNavigate } from 'react-router-dom';
import {
  Typography,
  Box,
  Button,
  Container,
  Paper,
  TextField
} from '@mui/material';
import { KeyboardReturn,
  Folder,InsertDriveFile, Description, TableChart, Storage,
  BlurOn, PictureAsPdf, Terminal, Coronavirus, Image,
<<<<<<< HEAD
  Movie, Audiotrack, Archive, ArrowDropUp, ArrowDropDown } from '@mui/icons-material';
=======
  Movie, Audiotrack, Archive, MoreVert } from '@mui/icons-material';
>>>>>>> ed6e487e
import { useDropzone } from 'react-dropzone';
import { Menu, MenuItem, Dialog, DialogActions, DialogTitle, DialogContent, DialogContentText } from '@mui/material';

export default function FileManager() {
  const navigate = useNavigate();
  const [fileList, setFileList] = useState<{
    filename: string;
    type: string;
    size_kb: number | null;
    item_count: number | null;
  }[]>([]);
  const [currentPath, setCurrentPath] = useState<string>('/');
  const [inputPath, setInputPath] = useState<string>(currentPath);
  const [searchQuery, setSearchQuery] = useState<string>(''); // State for search query
  const [typeFilter, setTypeFilter] = useState<string>(''); // Filter for file type
  const [sizeFilter, setSizeFilter] = useState<string>(''); // Filter for file size
  const [sortConfig, setSortConfig] = useState<{ column: string; direction: 'asc' | 'desc' | null }>({
    column: '',
    direction: null,
  });

  useEffect(() => {
    const fetchFiles = async (path: string) => {
      try {
        const files = await window.pywebview.api.file_manager.list_files(path);
        setFileList(files);
      } catch (error) {
        console.error('Error fetching files:', error);
      }
    };

    fetchFiles(currentPath);
  }, [currentPath]);

  const handleNavigateUp = () => {
    const parentPath = currentPath.substring(0, currentPath.lastIndexOf('/')) || '/';
    setCurrentPath(parentPath);
    setInputPath(parentPath);
  };

  const handleFolderClick = (folderName: string) => {
    const newPath = `${currentPath}/${folderName}`.replace('//', '/');
    setCurrentPath(newPath);
    setInputPath(newPath);
  };

  const handlePathChange = (event: React.ChangeEvent<HTMLInputElement>) => {
    setInputPath(event.target.value);
  };

  const handlePathSubmit = (event: React.KeyboardEvent<HTMLInputElement>) => {
    if (event.key === 'Enter') {
      setCurrentPath(inputPath);
    }
  };

  const handleSearchChange = (event: React.ChangeEvent<HTMLInputElement>) => {
    setSearchQuery(event.target.value);
  };

  const handleTypeFilterChange = (event: React.ChangeEvent<HTMLInputElement>) => {
    setTypeFilter(event.target.value);
  };

  const handleSizeFilterChange = (event: React.ChangeEvent<HTMLInputElement>) => {
    setSizeFilter(event.target.value);
  };

  const handleSort = (column: string) => {
    setSortConfig((prev) => {
      if (prev.column === column) {
        // Toggle sort direction
        const newDirection = prev.direction === 'asc' ? 'desc' : prev.direction === 'desc' ? null : 'asc';
        return { column, direction: newDirection };
      }
      return { column, direction: 'asc' }; // Default to ascending
    });
  };

  const filteredFiles = fileList.filter((file) => {
    const matchesName = file.filename.toLowerCase().includes(searchQuery.toLowerCase());
    const matchesType = typeFilter ? file.type.toLowerCase().includes(typeFilter.toLowerCase()) : true;
    
    const sizeColumn = file.type === 'folder'
      ? `${file.item_count} items`
      : `${file.size_kb?.toFixed(2)} KB`;
    const matchesSize = sizeFilter
      ? sizeColumn.toLowerCase().includes(sizeFilter.toLowerCase())
      : true;

    return matchesName && matchesType && matchesSize;
  });

  const sortedFiles = [...filteredFiles].sort((a, b) => {
    if (!sortConfig.direction) return 0; // No sorting
    const isAsc = sortConfig.direction === 'asc';
    if (sortConfig.column === 'Name') {
      return isAsc ? a.filename.localeCompare(b.filename) : b.filename.localeCompare(a.filename);
    }
    if (sortConfig.column === 'Type') {
      return isAsc ? a.type.localeCompare(b.type) : b.type.localeCompare(a.type);
    }
    if (sortConfig.column === 'Size') {
      const sizeA = a.type === 'folder'
        ? `${a.item_count} items`
        : `${a.size_kb?.toFixed(2)} KB`;
      const sizeB = b.type === 'folder'
        ? `${b.item_count} items`
        : `${b.size_kb?.toFixed(2)} KB`;
      return isAsc ? sizeA.localeCompare(sizeB) : sizeB.localeCompare(sizeA);
    }
    return 0;
  });

  const getFileIcon = (fileType: string) => {
    switch (fileType) {
      case 'text file':
        return <Description sx={{ mr: 1, color: 'text.secondary' }} />; // Icon for .txt
      case 'CSV':
        return <TableChart sx={{ mr: 1, color: 'text.secondary' }} />; // Icon for .csv
      case 'fasta':
        return <Coronavirus sx={{ mr: 1, color: 'text.secondary' }} />; // Icon for .fasta or .fa
      case 'VCF':
        return <BlurOn sx={{ mr: 1, color: 'text.secondary' }} />; // Icon for .vcf
      case 'database':
        return <Storage sx={{ mr: 1, color: 'text.secondary' }} />; // Icon for .db or .sqlite
      case 'PDF':
        return <PictureAsPdf sx={{ mr: 1, color: 'error.main' }} />; // Icon for .pdf
      case 'executable':
        return <Terminal sx={{ mr: 1, color: 'success.main' }} />; // Icon for executables (.exe, .sh, etc.)
      case 'folder':
        return <Folder sx={{ mr: 1, color: 'primary.main' }} />; // Icon for folders
      case 'image':
        return <Image sx={{ mr: 1, color: 'info.main' }} />; // Icon for image files
      case 'video':
        return <Movie sx={{ mr: 1, color: 'info.main' }} />; // Icon for video files
      case 'audio':
        return <Audiotrack sx={{ mr: 1, color: 'info.main' }} />; // Icon for audio files
      case 'archive':
        return <Archive sx={{ mr: 1, color: 'warning.main' }} />; // Icon for archive files
      default:
        return <InsertDriveFile sx={{ mr: 1, color: 'text.secondary' }} />; // Default file icon
    }
  };

  const onDrop = async (acceptedFiles: File[]) => {
    try {
      for (const file of acceptedFiles) {
        const fileContent = await file.arrayBuffer();
        const fileName = file.name;

        await window.pywebview.api.file_manager.upload_file(
          currentPath,
          fileName,
          Array.from(new Uint8Array(fileContent))
        );
      }

      // Refresh the file list after upload
      const updatedFiles = await window.pywebview.api.file_manager.list_files(currentPath);
      setFileList(updatedFiles);
    } catch (error) {
      console.error('Error uploading files:', error);
    }
  };

  const { getRootProps, getInputProps, isDragActive } = useDropzone({
    onDrop,
    onDragEnter: () => console.warn('Drag entered'),
    onDragOver: () => console.warn('Dragging over'),
    onDragLeave: () => console.warn('Drag left'),
    multiple: false
  });

  const [anchorEl, setAnchorEl] = useState<null | HTMLElement>(null);
  const open = Boolean(anchorEl);

  const handleClose = () => {
    setAnchorEl(null);
    setSelectedFileForMenu(null); // Reset the selected file
  };

  const [selectedFileForMenu, setSelectedFileForMenu] = useState<string | null>(null);

  const handleOptionsClick = (event: React.MouseEvent<SVGSVGElement>, filename: string) => {
    setAnchorEl(event.currentTarget as unknown as HTMLElement);
    setSelectedFileForMenu(filename); // Set the file associated with the menu
  };

  const [openRenameDialog, setOpenRenameDialog] = useState(false);
  const [openDeleteDialog, setOpenDeleteDialog] = useState(false);
  const [selectedFile, setSelectedFile] = useState<string | null>(null);  

  const handleRenameFile = (oldName: string) => async (event: React.MouseEvent<HTMLElement>) => {
    event.stopPropagation(); // Prevent the menu from closing before the action is complete
    console.log('Rename file:', oldName);
    setSelectedFile(oldName);
    setOpenRenameDialog(true);
  };

  const handleRenameConfirm = async () => {
    if (selectedFile) {
      const newName = (document.getElementById('new-name') as HTMLInputElement).value;
      console.log(newName);
      await window.pywebview.api.file_manager.rename_file(currentPath, selectedFile, newName);
      const updatedFiles = await window.pywebview.api.file_manager.list_files(currentPath);
      setFileList(updatedFiles);
    }
    setOpenRenameDialog(false);
  };

  const handleDeleteFile = (filename: string) => async (event: React.MouseEvent<HTMLElement>) => {
    event.stopPropagation();
    setSelectedFile(filename);
    setOpenDeleteDialog(true);
  };

  const handleDeleteConfirm = async () => {
    if (selectedFile) {
      try {
        await window.pywebview.api.file_manager.delete_file(currentPath, selectedFile);
        const updatedFiles = await window.pywebview.api.file_manager.list_files(currentPath);
        setFileList(updatedFiles);
      } catch (error) {
        console.error("Error deleting file:", error);
      }
    }
    setOpenDeleteDialog(false);
  };
  

  return (
    <Container
      maxWidth="md"
      sx={{
        display: 'flex',
        justifyContent: 'center',
        py: 4
      }}
    >
      <Paper elevation={0} sx={{ p: 3, width: '100%' }}>
        <Typography variant="h4" component="h1" gutterBottom>
          File Manager
        </Typography>

        {/* Path Bar */}
        <Box sx={{ mt: 2, mb: 3, display: 'flex', alignItems: 'center' }}>
          <TextField
            fullWidth
            value={inputPath}
            onChange={handlePathChange}
            onKeyDown={handlePathSubmit}
            variant="outlined"
            size="small"
            sx={{ flexGrow: 1 }}
          />
          <KeyboardReturn
            sx={{
              ml: 1,
              cursor: 'pointer',
              color: 'primary.main',
            }}
            onClick={() => setCurrentPath(inputPath)}
          />
        </Box>

        {/* Drag-and-Drop Area */}
        <Box
          {...getRootProps()}
          sx={{
            border: '2px dashed #ddd',
            borderRadius: 2,
            p: 3,
            textAlign: 'center',
            backgroundColor: isDragActive ? '#f0f0f0' : 'transparent',
            cursor: 'pointer',
          }}
        >
          <input {...getInputProps()} type="file" />
          {isDragActive ? (
            <Typography variant="body1" color="primary">
              Drop the files here...
            </Typography>
          ) : (
            <Typography variant="body1" color="textSecondary">
              Drag and drop files here, or click to select files
            </Typography>
          )}
        </Box>


        {/* File List with Column Headers and Filters */}
        <Box sx={{ mt: 3 }}>
          {fileList.length > 0 ? (
            <>
              {/* Column Headers */}
              <Box
                sx={{
                  display: 'flex',
                  alignItems: 'center',
                  justifyContent: 'space-between',
                  p: 2,
                  fontWeight: 'bold',
                  borderTop: '1px solid #ddd',
                }}
              >
                <Typography
                  variant="body1"
                  sx={{ flex: 2, cursor: 'pointer', display: 'flex', alignItems: 'center' }}
                  onClick={() => handleSort('Name')}
                >
                  Name
                  {sortConfig.column === 'Name' && sortConfig.direction && (
                    sortConfig.direction === 'asc' ? <ArrowDropUp fontSize="small" /> : <ArrowDropDown fontSize="small" />
                  )}
                </Typography>
                <Typography
                  variant="body1"
                  sx={{ flex: 1, cursor: 'pointer', display: 'flex', alignItems: 'center' }}
                  onClick={() => handleSort('Type')}
                >
                  Type
                  {sortConfig.column === 'Type' && sortConfig.direction && (
                    sortConfig.direction === 'asc' ? <ArrowDropUp fontSize="small" /> : <ArrowDropDown fontSize="small" />
                  )}
                </Typography>
                <Typography
                  variant="body1"
                  sx={{ flex: 1, cursor: 'pointer', display: 'flex', alignItems: 'center' }}
                  onClick={() => handleSort('Size')}
                >
                  Size
                  {sortConfig.column === 'Size' && sortConfig.direction && (
                    sortConfig.direction === 'asc' ? <ArrowDropUp fontSize="small" /> : <ArrowDropDown fontSize="small" />
                  )}
                </Typography>
              </Box>

              {/* Filter Boxes */}
              <Box
                sx={{
                  display: 'flex',
                  alignItems: 'center',
                  justifyContent: 'space-between',
                  p: 2,
                  borderBottom: '1px solid #ddd',
                }}
              >
                <TextField
                  placeholder="Filter by name"
                  variant="outlined"
                  size="small"
                  fullWidth
                  value={searchQuery}
                  onChange={handleSearchChange}
                  sx={{ flex: 2, mr: 1 }}
                />
                <TextField
                  placeholder="Filter by type"
                  variant="outlined"
                  size="small"
                  fullWidth
                  value={typeFilter}
                  onChange={handleTypeFilterChange}
                  sx={{ flex: 1, mr: 1 }}
                />
                <TextField
                  placeholder="Filter by size"
                  variant="outlined"
                  size="small"
                  fullWidth
                  value={sizeFilter}
                  onChange={handleSizeFilterChange}
                  sx={{ flex: 1 }}
                />
              </Box>

              {/* Parent Directory */}
              {currentPath !== '/' && (
                <Box
                  sx={{
                    display: 'flex',
                    alignItems: 'center',
                    justifyContent: 'space-between',
                    p: 2,
                    borderBottom: '1px solid #ddd',
                    cursor: 'pointer',
                  }}
                  onClick={handleNavigateUp}
                >
                  <Box sx={{ display: 'flex', alignItems: 'center', flex: 2 }}>
                    <Folder sx={{ mr: 1, color: 'primary.main' }} />
                    <Typography variant="body1" sx={{ fontWeight: 'bold' }}>
                      ..
                    </Typography>
                  </Box>
                  <Typography variant="body2" sx={{ flex: 1 }} color="textSecondary">
                    Parent Directory
                  </Typography>
                  <Typography variant="body2" sx={{ flex: 1 }} color="textSecondary">
                    Folder
                  </Typography>
                </Box>
              )}

              {/* Sorted Files */}
              {sortedFiles.map((file, index) => (
                <Box
                  key={index}
                  sx={{
                    display: 'flex',
                    alignItems: 'center',
                    justifyContent: 'space-between',
                    p: 2,
                    borderBottom: '1px solid #ddd',
                    cursor: file.type === 'folder' ? 'pointer' : 'default',
                  }}
                  onClick={() => file.type === 'folder' && handleFolderClick(file.filename)}
                >
                  <Box sx={{ display: 'flex', alignItems: 'center', flex: 2 }}>
                    {getFileIcon(file.type)}
                    <Typography variant="body1" sx={{ fontWeight: 'bold' }}>
                      {file.filename}
                    </Typography>
                  </Box>
                  <Typography variant="body2" sx={{ flex: 1 }} color="textSecondary">
                    {file.type}
                  </Typography>
                  <Typography variant="body2" sx={{ flex: 1 }} color="textSecondary">
                    {file.type === 'folder'
                      ? `${file.item_count} items`
                      : `${file.size_kb?.toFixed(2)} KB`}
                  </Typography>
<<<<<<< HEAD
=======
                  <Typography variant="body2" color="textSecondary">
                    {file.type}
                  </Typography>
                  <MoreVert
                    onClick={(e) => handleOptionsClick(e, file.filename)} // Pass filename here
                    sx={{ cursor: 'pointer' }}
                  />
>>>>>>> ed6e487e
                </Box>
              ))}
            </>
          ) : (
            <Typography variant="body1">No files available.</Typography>
          )}
        </Box>

        <Menu
          id="options-menu"
          anchorEl={anchorEl}
          open={open}
          onClose={handleClose}
          MenuListProps={{
            'aria-labelledby': 'options-button',
          }}
        >
          {selectedFileForMenu && (
            <>
              <MenuItem onClick={(e) => handleRenameFile(selectedFileForMenu)(e)}>Rename</MenuItem>
              <MenuItem onClick={(e) => handleDeleteFile(selectedFileForMenu)(e)}>Delete</MenuItem>
            </>
          )}
        </Menu>

        <Box sx={{ mt: 3 }}>
          <Button
            variant="contained"
            color="primary"
            onClick={() => navigate('/dashboard')}
          >
            Back to Dashboard
          </Button>
        </Box>
        <Dialog open={openRenameDialog} onClose={() => setOpenRenameDialog(false)}>
          <DialogTitle>Rename File</DialogTitle>
          <DialogContent>
            <DialogContentText>
              Enter a new name for the file:
            </DialogContentText>
            <TextField
              autoFocus
              margin="dense"
              id="new-name"
              label="New Name"
              type="text"
              fullWidth
              variant="standard"
            />
          </DialogContent>
          <DialogActions>
            <Button onClick={() => setOpenRenameDialog(false)}>Cancel</Button>
            <Button onClick={handleRenameConfirm}>Rename</Button>
          </DialogActions>
        </Dialog>
        <Dialog open={openDeleteDialog} onClose={() => setOpenDeleteDialog(false)}>
          <DialogTitle>Delete File</DialogTitle>
          <DialogContent>
            <DialogContentText>
              Are you sure you want to delete the file?
            </DialogContentText>
          </DialogContent>
          <DialogActions>
            <Button onClick={() => setOpenDeleteDialog(false)}>Cancel</Button>
            <Button onClick={handleDeleteConfirm}>Delete</Button>
          </DialogActions>
        </Dialog>
      </Paper>
    </Container>
  );
}<|MERGE_RESOLUTION|>--- conflicted
+++ resolved
@@ -11,11 +11,7 @@
 import { KeyboardReturn,
   Folder,InsertDriveFile, Description, TableChart, Storage,
   BlurOn, PictureAsPdf, Terminal, Coronavirus, Image,
-<<<<<<< HEAD
-  Movie, Audiotrack, Archive, ArrowDropUp, ArrowDropDown } from '@mui/icons-material';
-=======
-  Movie, Audiotrack, Archive, MoreVert } from '@mui/icons-material';
->>>>>>> ed6e487e
+  Movie, Audiotrack, Archive, MoreVert, ArrowDropUp, ArrowDropDown } from '@mui/icons-material';
 import { useDropzone } from 'react-dropzone';
 import { Menu, MenuItem, Dialog, DialogActions, DialogTitle, DialogContent, DialogContentText } from '@mui/material';
 
@@ -449,16 +445,10 @@
                       ? `${file.item_count} items`
                       : `${file.size_kb?.toFixed(2)} KB`}
                   </Typography>
-<<<<<<< HEAD
-=======
-                  <Typography variant="body2" color="textSecondary">
-                    {file.type}
-                  </Typography>
                   <MoreVert
                     onClick={(e) => handleOptionsClick(e, file.filename)} // Pass filename here
                     sx={{ cursor: 'pointer' }}
                   />
->>>>>>> ed6e487e
                 </Box>
               ))}
             </>
